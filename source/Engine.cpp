--- conflicted
+++ resolved
@@ -1101,7 +1101,6 @@
 	if(jumpCount && Preferences::Has("Show mini-map"))
 		MapPanel::DrawMiniMap(player, .5f * min(1.f, jumpCount / 30.f), jumpInProgress, step);
 
-<<<<<<< HEAD
 	// map buttons cover up these icons, and provide their own version anyways.
 	if (!Preferences::Has("Show buttons on map"))
 	{
@@ -1128,7 +1127,7 @@
 			if(pos.Y() < ammoBox.Top() + ammoPad)
 				break;
 
-			const auto &playerSelectedWeapons = player.SelectedWeapons();
+			const auto &playerSelectedWeapons = player.SelectedSecondaryWeapons();
 			bool isSelected = (playerSelectedWeapons.find(it.first) != playerSelectedWeapons.end());
 
 			SpriteShader::Draw(it.first->Icon(), pos + iconOff);
@@ -1144,12 +1143,10 @@
 			font.Draw(amount, textPos, isSelected ? selectedColor : unselectedColor);
 		}
 	}
-=======
 	// Draw ammo status.
 	double ammoIconWidth = hud->GetValue("ammo icon width");
 	double ammoIconHeight = hud->GetValue("ammo icon height");
 	ammoDisplay.Draw(hud->GetBox("ammo"), Point(ammoIconWidth, ammoIconHeight));
->>>>>>> fc9bcdee
 
 	// Draw escort status.
 	escorts.Draw(hud->GetBox("escorts"));
@@ -1238,7 +1235,7 @@
 {
 	isTouch = true;
 	isFingerDown = true;
-	Click(p, p, false);
+	Click(p, p, false, false);
 
 	// Returning true here means don't convert this to a normal mouse click
 	return true;
