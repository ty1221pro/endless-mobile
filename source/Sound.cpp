--- conflicted
+++ resolved
@@ -18,12 +18,8 @@
 #include "File.h"
 #include "Files.h"
 
-<<<<<<< HEAD
 #include <SDL2/SDL_rwops.h>
 
-#ifndef __APPLE__
-=======
->>>>>>> fc9bcdee
 #include <AL/al.h>
 
 #include <cstdint>
