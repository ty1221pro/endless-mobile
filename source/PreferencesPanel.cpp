--- conflicted
+++ resolved
@@ -85,16 +85,13 @@
 
 	// How many pages of settings there are.
 	const int SETTINGS_PAGE_COUNT = 2;
-<<<<<<< HEAD
+	// Hovering a preference for this many frames activates the tooltip.
+	const int HOVER_TIME = 60;
 
 	// Control types
 	const string SHOW_KEYS = "Show Keys";
 	const string SHOW_GESTURES = "Show Gestures";
 	const string SHOW_GAMEPAD = "Show Gamepad";
-=======
-	// Hovering a preference for this many frames activates the tooltip.
-	const int HOVER_TIME = 60;
->>>>>>> 242fff9c
 }
 
 
@@ -112,7 +109,11 @@
 
 	SetIsFullScreen(true);
 
-<<<<<<< HEAD
+	// Initialize a centered tooltip.
+	hoverText.SetFont(FontSet::Get(14));
+	hoverText.SetWrapWidth(150);
+	hoverText.SetAlignment(Alignment::LEFT);
+
 	controlTypeDropdown.SetPadding(0);
 	controlTypeDropdown.ShowDropIcon(true);
 	controlTypeDropdown.SetFontSize(14);
@@ -126,12 +127,6 @@
 #ifdef __ANDROID__
 	controlTypeDropdown.SetSelected(SHOW_GESTURES);
 #endif
-=======
-	// Initialize a centered tooltip.
-	hoverText.SetFont(FontSet::Get(14));
-	hoverText.SetWrapWidth(150);
-	hoverText.SetAlignment(Alignment::LEFT);
->>>>>>> 242fff9c
 }
 
 
@@ -200,7 +195,8 @@
 	else if(key == 'c' || key == 's' || key == 'p')
 	{
 		page = key;
-<<<<<<< HEAD
+		hoverItem.clear();
+	}
 #ifdef __ANDROID__
 	else if (page == 'p' && key == 'i')
 	{
@@ -229,10 +225,6 @@
 		}
 	}
 #else
-=======
-		hoverItem.clear();
-	}
->>>>>>> 242fff9c
 	else if(key == 'o' && page == 'p')
 		Files::OpenUserPluginFolder();
 #endif
