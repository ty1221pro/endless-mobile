/* Engine.h
Copyright (c) 2014 by Michael Zahniser

Endless Sky is free software: you can redistribute it and/or modify it under the
terms of the GNU General Public License as published by the Free Software
Foundation, either version 3 of the License, or (at your option) any later version.

Endless Sky is distributed in the hope that it will be useful, but WITHOUT ANY
WARRANTY; without even the implied warranty of MERCHANTABILITY or FITNESS FOR A
PARTICULAR PURPOSE. See the GNU General Public License for more details.

You should have received a copy of the GNU General Public License along with
this program. If not, see <https://www.gnu.org/licenses/>.
*/

#ifndef ENGINE_H_
#define ENGINE_H_

#include "AI.h"
#include "AmmoDisplay.h"
#include "AsteroidField.h"
#include "BatchDrawList.h"
#include "CollisionSet.h"
#include "Command.h"
#include "DrawList.h"
#include "EscortDisplay.h"
#include "Information.h"
#include "Point.h"
#include "Radar.h"
#include "Rectangle.h"

#include <condition_variable>
#include <list>
#include <map>
#include <memory>
#include <thread>
#include <utility>
#include <vector>

class AlertLabel;
class Flotsam;
class Government;
class NPC;
class Outfit;
class PlanetLabel;
class PlayerInfo;
class Projectile;
class Ship;
class ShipEvent;
class Sprite;
class TestContext;
class Visual;
class Weather;



// Class representing the game engine: its job is to track all of the objects in
// the game, and to move them, step by step. All the motion and collision
// calculations are handled in a separate thread so that the graphics thread is
// free to just work on drawing things; this means that the drawn state of the
// game is always one step (1/60 second) behind what is being calculated. This
// lag is too small to be detectable and means that the game can better handle
// situations where there are many objects on screen at once.
class Engine {
public:
	explicit Engine(PlayerInfo &player);
	~Engine();

	// Place all the player's ships, and "enter" the system the player is in.
	void Place();
	// Place NPCs spawned by a mission that offers when the player is not landed.
	void Place(const std::list<NPC> &npcs, std::shared_ptr<Ship> flagship = nullptr);

	// Wait for the previous calculations (if any) to be done.
	void Wait();
	// Perform all the work that can only be done while the calculation thread
	// is paused (for thread safety reasons).
	void Step(bool isActive);
	// Begin the next step of calculations.
	void Go();

	// Get any special events that happened in this step.
	// MainPanel::Step will clear this list.
	std::list<ShipEvent> &Events();

	// Draw a frame.
	void Draw() const;

	// Set the given TestContext in the next step of the Engine.
	void SetTestContext(TestContext &newTestContext);

	// Select the object the player clicked on.
	void Click(const Point &from, const Point &to, bool hasShift, bool hasControl);
	void RClick(const Point &point);
	void SelectGroup(int group, bool hasShift, bool hasControl);

	// Touchscreen controls
	bool FingerDown(const Point &p);
	bool FingerUp(const Point &p);
	bool FingerMove(const Point &p);

	// Break targeting on all projectiles between the player and the given
	// government; gov projectiles stop targeting the player and player's
	// projectiles stop targeting gov.
	void BreakTargeting(const Government *gov);


private:
	void EnterSystem();

	void ThreadEntryPoint();
	void CalculateStep();

	void MoveShip(const std::shared_ptr<Ship> &ship);

	void SpawnFleets();
	void SpawnPersons();
	void GenerateWeather();
	void SendHails();
	void HandleKeyboardInputs();
	void HandleMouseClicks();
<<<<<<< HEAD
	void HandleTouchEvents();
=======
	void HandleMouseInput(Command &activeCommands);
>>>>>>> fc9bcdee

	void FillCollisionSets();

	void DoCollisions(Projectile &projectile);
	void DoWeather(Weather &weather);
	void DoCollection(Flotsam &flotsam);
	void DoScanning(const std::shared_ptr<Ship> &ship);

	void FillRadar();

	void AddSprites(const Ship &ship);

	void DoGrudge(const std::shared_ptr<Ship> &target, const Government *attacker);


private:
	class Target {
	public:
		Point center;
		Angle angle;
		double radius;
		const Color &color;
		int count;
	};

	class Status {
	public:
		Status(const Point &position, double outer, double inner,
			double disabled, double radius, int type, double angle = 0.);

		Point position;
		double outer;
		double inner;
		double disabled;
		double radius;
		int type;
		double angle;
	};


private:
	PlayerInfo &player;

	std::list<std::shared_ptr<Ship>> ships;
	std::vector<Projectile> projectiles;
	std::vector<Weather> activeWeather;
	std::list<std::shared_ptr<Flotsam>> flotsam;
	std::vector<Visual> visuals;
	AsteroidField asteroids;

	// New objects created within the latest step:
	std::list<std::shared_ptr<Ship>> newShips;
	std::vector<Projectile> newProjectiles;
	std::list<std::shared_ptr<Flotsam>> newFlotsam;
	std::vector<Visual> newVisuals;

	// Track which ships currently have anti-missiles ready to fire.
	std::vector<Ship *> hasAntiMissile;

	AI ai;

	std::thread calcThread;
	std::condition_variable condition;
	std::mutex swapMutex;

	bool calcTickTock = false;
	bool drawTickTock = false;
	bool hasFinishedCalculating = true;
	bool terminate = false;
	bool wasActive = false;
	bool isMouseToggleEnabled = false;
	bool isMouseHoldEnabled = false;
	bool isMouseTurningEnabled = false;
	DrawList draw[2];
	BatchDrawList batchDraw[2];
	Radar radar[2];
	// Viewport position and velocity.
	Point center;
	Point centerVelocity;
	// Other information to display.
	Information info;
	std::vector<Target> targets;
	Point targetVector;
	Point targetUnit;
	int targetSwizzle = -1;
	EscortDisplay escorts;
	AmmoDisplay ammoDisplay;
	std::vector<Status> statuses;
	std::vector<PlanetLabel> labels;
	std::vector<AlertLabel> missileLabels;
	std::vector<std::pair<const Outfit *, int>> ammo;
	int jumpCount = 0;
	const System *jumpInProgress[2] = {nullptr, nullptr};
	const Sprite *highlightSprite = nullptr;
	Point highlightUnit;
	float highlightFrame = 0.f;

	int step = 0;

	std::list<ShipEvent> eventQueue;
	std::list<ShipEvent> events;
	// Keep track of who has asked for help in fighting whom.
	std::map<const Government *, std::weak_ptr<const Ship>> grudge;
	int grudgeTime = 0;

	CollisionSet shipCollisions;

	int alarmTime = 0;
	double flash = 0.;
	bool doFlash = false;
	bool doEnter = false;
	bool hadHostiles = false;

	// Commands that are currently active (and not yet handled). This is a combination
	// of keyboard and mouse commands (and any other available input device).
	Command activeCommands;
	// Keyboard commands that were active in the previous step.
	Command keyHeld;
	// Pressing "land" or "board" rapidly toggles targets; pressing it once re-engages landing or boarding.
	int keyInterval = 0;

	// Inputs received from a mouse or other pointer device.
	bool doClickNextStep = false;
	bool doClick = false;
	bool hasShift = false;
	bool hasControl = false;
	bool isRightClick = false;
	bool isRadarClick = false;
	bool isTouch = false;
	bool isFingerDown = false;
	bool moveTowardActive = false;
	Point clickPoint;
	Rectangle uiClickBox;
	Rectangle clickBox;
	int groupSelect = -1;

	// Input, Output and State handling for automated tests.
	TestContext *testContext = nullptr;

	double zoom = 1.;
	// Tracks the next zoom change so that objects aren't drawn at different zooms in a single frame.
	double nextZoom = 0.;

	double load = 0.;
	int loadCount = 0;
	double loadSum = 0.;
};



#endif<|MERGE_RESOLUTION|>--- conflicted
+++ resolved
@@ -119,11 +119,8 @@
 	void SendHails();
 	void HandleKeyboardInputs();
 	void HandleMouseClicks();
-<<<<<<< HEAD
 	void HandleTouchEvents();
-=======
 	void HandleMouseInput(Command &activeCommands);
->>>>>>> fc9bcdee
 
 	void FillCollisionSets();
 
