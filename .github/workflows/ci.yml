--- conflicted
+++ resolved
@@ -48,7 +48,6 @@
       run: |
         sudo rm /etc/apt/sources.list.d/* && sudo dpkg --clear-avail # Speed up installation and get rid of unwanted lists
         sudo apt-get update
-<<<<<<< HEAD
         sudo apt-get install -y --no-install-recommends libsdl2-dev libpng-dev libjpeg-turbo8-dev libopenal-dev libmad0-dev libglew-dev libgl1-mesa-dev uuid-dev ccache libgles2-mesa
         python3 -m pip install --user scons
     - name: Set up our JDK environment
@@ -81,128 +80,6 @@
         echo "GOPATH=$(go env GOPATH)" >> $GITHUB_ENV
         echo "$(go env GOPATH)/bin" >> $GITHUB_PATH
     - name: Set environment variables
-=======
-        sudo apt-get install -y --no-install-recommends libxmu-dev libxi-dev libgl-dev libglu1-mesa-dev libgles2-mesa-dev libwayland-dev libxkbcommon-dev libegl1-mesa-dev libosmesa6 mesa-utils libglvnd-dev
-    - name: Setup sccache
-      uses: ./.github/sccache
-    - uses: lukka/get-cmake@latest
-    - uses: lukka/run-vcpkg@v11
-      with:
-        vcpkgGitCommitId: '69efe9cc2df0015f0bb2d37d55acde4a75c9a25b'
-        doNotCache: true
-    - uses: lukka/run-cmake@v10
-      with:
-        configurePreset: ${{ matrix.opengl == 'GL' && 'linux-ci' || 'linux-gles-ci' }}
-        buildPreset: ${{ matrix.opengl == 'GL' && 'linux-ci' || 'linux-gles-ci' }}
-        testPreset: ${{ matrix.opengl == 'GL' && 'linux-ci' || 'linux-gles-ci' }}
-    - name: Run Benchmarks
-      run: ctest --preset ${{ matrix.opengl == 'GL' && 'linux-ci-benchmark' || 'linux-gles-ci-benchmark' }}
-
-
-  build_windows:
-    name: Windows
-    needs: changed
-    if: ${{ needs.changed.outputs.game_code == 'true' || needs.changed.outputs.unit_tests == 'true' || needs.changed.outputs.cmake_files == 'true' }}
-    runs-on: windows-2022
-    env:
-      GH_TOKEN: ${{ secrets.GITHUB_TOKEN }}
-    steps:
-    - uses: actions/checkout@v3
-    - name: Setup sccache
-      uses: ./.github/sccache
-    - uses: lukka/get-cmake@latest
-    - uses: lukka/run-vcpkg@v11
-      with:
-        vcpkgGitCommitId: '69efe9cc2df0015f0bb2d37d55acde4a75c9a25b'
-        doNotCache: true
-    - uses: lukka/run-cmake@v10
-      with:
-        configurePreset: 'mingw-ci'
-        buildPreset: 'mingw-ci'
-        testPreset: 'mingw-ci'
-    - name: Run Benchmarks
-      run: ctest --preset mingw-ci-benchmark
-    - name: Upload binary
-      uses: actions/upload-artifact@v3
-      with:
-        name: binary-windows
-        path: ./build/ci/Endless Sky.exe
-    - name: Upload DLLs
-      uses: actions/upload-artifact@v3
-      with:
-        name: windows-dlls
-        path: ./build/ci/*.dll
-
-
-  build_windows_clang:
-    name: Windows Clang
-    needs: changed
-    if: ${{ needs.changed.outputs.game_code == 'true' || needs.changed.outputs.unit_tests == 'true' || needs.changed.outputs.cmake_files == 'true' }}
-    runs-on: windows-2022
-    env:
-      GH_TOKEN: ${{ secrets.GITHUB_TOKEN }}
-    steps:
-    - uses: actions/checkout@v3
-    - name: Setup sccache
-      uses: ./.github/sccache
-    - uses: lukka/get-cmake@latest
-    - uses: lukka/run-vcpkg@v11
-      with:
-        vcpkgGitCommitId: '69efe9cc2df0015f0bb2d37d55acde4a75c9a25b'
-        doNotCache: true
-    - uses: lukka/run-cmake@v10
-      with:
-        configurePreset: 'clang-cl-ci'
-        buildPreset: 'clang-cl-ci'
-        testPreset: 'clang-cl-ci'
-    - name: Run Benchmarks
-      run: ctest --preset clang-cl-ci-benchmark
-
-
-  build_macos:
-    name: MacOS
-    needs: changed
-    if: ${{ needs.changed.outputs.game_code == 'true' || needs.changed.outputs.unit_tests == 'true' || needs.changed.outputs.cmake_files == 'true' }}
-    runs-on: macos-12
-    env:
-      GH_TOKEN: ${{ secrets.GITHUB_TOKEN }}
-    steps:
-    - uses: actions/checkout@v3
-    - name: Setup sccache
-      uses: ./.github/sccache
-    - name: Install pkg-config
-      run: type -P pkg-config || brew install pkg-config
-    - uses: lukka/get-cmake@latest
-    - uses: lukka/run-vcpkg@v11
-      with:
-        vcpkgGitCommitId: '69efe9cc2df0015f0bb2d37d55acde4a75c9a25b'
-        doNotCache: true
-    - uses: lukka/run-cmake@v10
-      with:
-        configurePreset: 'macos-ci'
-        buildPreset: 'macos-ci'
-        testPreset: 'macos-ci'
-    - name: Run Benchmarks
-      run: ctest --preset macos-ci-benchmark
-
-
-  test-parse:
-    needs: [changed, build_windows]
-    name: Data Files
-    if: ${{ (needs.changed.outputs.game_code == 'true' || needs.changed.outputs.cmake_files == 'true' || needs.changed.outputs.data == 'true' || needs.changed.outputs.integration_tests == 'true' || needs.changed.outputs.parse_script == 'true') && always() }}
-    runs-on: windows-2022
-    env:
-      CONTINUOUS: EndlessSky-win64-continuous.zip
-      GH_TOKEN: ${{ secrets.GITHUB_TOKEN }}
-    steps:
-    - uses: actions/checkout@v3
-    # If no code changes occurred then we can download the latest continuous.
-    - name: Download latest continuous
-      if: ${{ needs.changed.outputs.game_code != 'true' && needs.changed.outputs.cmake_files != 'true' }}
-      run: gh release download -R ${{ github.repository }} continuous -p ${{ env.CONTINUOUS }}
-    - name: Extract and prepare continuous
-      if: ${{ needs.changed.outputs.game_code != 'true' && needs.changed.outputs.cmake_files != 'true' }}
->>>>>>> 1245bfa7
       run: |
         echo "GITHUB_USER=$( echo ${{ github.repository }} | cut -d/ -f1 )" >> $GITHUB_ENV
         echo "GITHUB_REPO=$( echo ${{ github.repository }} | cut -d/ -f2 )" >> $GITHUB_ENV
